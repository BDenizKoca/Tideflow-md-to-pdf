<div align="center">

# Tideflow
<img width="1920" height="1032" alt="tideflowv1" src="https://github.com/user-attachments/assets/d4d88097-a895-458b-8e75-770398452e0b" />

**Fast, offline-first Markdown → PDF desktop app powered by Typst**
Write on the left, get a beautifully typeset PDF on the right – instantly.

[![CI](https://github.com/BDenizKoca/Tideflow-md-to-pdf/actions/workflows/ci.yml/badge.svg)](https://github.com/BDenizKoca/Tideflow-md-to-pdf/actions/workflows/ci.yml)
[![Release](https://github.com/BDenizKoca/Tideflow-md-to-pdf/actions/workflows/release.yml/badge.svg)](https://github.com/BDenizKoca/Tideflow-md-to-pdf/actions/workflows/release.yml)
[![License: MIT](https://img.shields.io/badge/License-MIT-yellow.svg)](https://opensource.org/licenses/MIT)

</div>

## Why I Built It
I wanted a dead-simple, elegant writing tool that outputs print‑ready PDFs **without relying on a web service**, LaTeX toolchains, or heavy exports. That's that TideFlow is, a simple use editor for quickly editing and formatting markdowns as pdfs.

## Features
* Real‑time two-way scroll sync between editor & PDF preview (Has around %85 accuracy)
* Clean, distraction‑lite editor (CodeMirror 6)
* 12 beautiful themes; Default, Minimal, Compact, Elegant, Technical, Magazine, Academic, Creative, Modern, Serif, Notebook, Dark
* Academic writing support with bibliography management (BibTeX/.bib & Hayagriva/.yml) with Pandoc-style citations
<<<<<<< HEAD
* Multiple citation styless to choose; IEEE, APA, Chicago, MLA, Vancouver, and Harvard
* Full LaTeX math rendering support via MiTeX (inline `$...$` and display `$$...$$`)
=======
* Multiple citation styles to choose; IEEE, APA, Chicago, MLA, Vancouver, and Harvard
* Full LaTeX math rendering support via mitex (inline `$...$` and display `$$...$$`)
>>>>>>> 3b86d5a0
* Automatic Table of Contents, optional section numbering, and configurable cover page
* Image paste, drag‑drop, and import dialogs
* Full blockquote support with theme-appropriate backgrounds
* Offline: once installed, **no network required**
* Cross‑platform (Windows / macOS / Linux)
* Fast startup: no giant runtime or Electron bloat


https://github.com/user-attachments/assets/fea9562b-a315-44c1-abc9-1778ab4cd428




## Tech Stack
**Core**
* React 19 + TypeScript + Vite
* Tauri (Rust) shell & command layer
* Typst (bundled binary) for PDF

**Editor**
* CodeMirror 6 + custom Markdown commands (bold, headings, lists, etc.)

**State & Logic**
* Zustand store (single slice: editor state, preferences, UI flags)

**UI & Layout**
* react-resizable-panels (simplified fixed 50/50 split with optional preview toggle)

**Rendering Flow**
1. User edits Markdown → content in Zustand
2. Debounced timer triggers `renderTypst(content)` (Tauri invoke)
3. Rust backend writes temp markdown + preferences JSON
4. Typst binary compiles → PDF path returned
5. Store `compileStatus.pdf_path` updates → `PDFPreview` component reloads iframe (pdf.js optional later)

## Installation

### Download Pre-built Binaries (Recommended)

**Windows:**
- Download `Tideflow_X.X.X_x64-setup.exe` from [Releases](https://github.com/BDenizKoca/Tideflow-md-to-pdf/releases)
- Run the installer

**Linux:**
- **Debian/Ubuntu**: `sudo dpkg -i tideflow_X.X.X_amd64.deb`
- **Fedora/RHEL**: `sudo rpm -i tideflow-X.X.X-1.x86_64.rpm`
- **Universal (Any distro)**: Download and run `tideflow_X.X.X_amd64.AppImage`

**macOS:**
- Download `Tideflow_aarch64.dmg` (Apple Silicon) or `Tideflow_x64.dmg` (Intel)
- Open DMG and drag to Applications

### Build from Source
#### Prerequisites
* Node.js 18+
* Rust (stable)
* Tauri CLI (`cargo install tauri-cli`)

#### Clone & Run
```bash
git clone https://github.com/BDenizKoca/Tideflow-md-to-pdf.git
cd Tideflow-md-to-pdf
npm install
npm run tauri:dev
```

### Build (Release Bundle)
```bash
npm run tauri:build
```

## Usage
1. New / Open a file (or start with the sample)
2. Write Markdown (math, code, images all supported)
3. Watch instant PDF updates (debounce respects your preferences)
4. Export or copy the generated PDF (use **Save PDF As** to pick a destination)

## Supported Markdown / Extras
* Headings (H1-H6), emphasis (bold, italic, strikethrough)
* Code (inline and fenced blocks with syntax highlighting via Typst)
* Math (inline `$...$` and block `$$...$$` via LaTeX-style syntax with MiTeX)
* Citations (Pandoc-style `[@key]`, `[@key, p. 42]`, `[@key1; @key2]` with automatic bibliography generation)
* Lists (ordered, unordered, task lists with `- [ ]` / `- [x]`)
* Blockquotes (single and multi-line with `>`)
* Tables (with alignment support)
* Images (paste, drag-drop, import with metadata)
* Horizontal rules (`---` or `***`)
* Page breaks (via `#pagebreak()` or `<!--raw-typst #pagebreak() -->`)
* Links (inline and reference-style)
* HTML comments for Typst directives

## Preferences / Configuration
Open the **Design** modal from the toolbar to adjust layout, typography, and document chrome without leaving the editor.

* **Themes** – Pick from the bundled Typst themes or continue with your saved custom tweaks.
* **Layout** – Configure paper size, margins, TOC, numbering, and new cover-page metadata (title, author, hero image).
* **Images** – Set default width/alignment plus alt-text defaults for imports.
* **Debounce & rendering** – Fine-tune compile cadence or temporarily pause auto renders.

Changes apply instantly and persist.

**Future:**
As it stands, the current iteration is serving my needs, so I consider this project done but open for future improvements.

## Contributing
PRs welcome. Please:
1. Fork
2. Branch: `feat/thing`
3. Open PR with clear summary + screenshots if UI

## Troubleshooting
| Issue | Fix |
| ----- | --- |
| Blank PDF preview | Ensure Typst binary present in `src-tauri/bin/typst/<platform>` |
| No re-render on edit | Force render with Ctrl+R, or check debounce settings in preferences |
| Blockquotes not rendering | Ensure you're using standard `>` syntax at the start of lines |
| Images not showing | Check that image paths are relative to the document or use absolute paths |
| Theme not applying | Switch themes via the toolbar dropdown, changes apply instantly |
| App won't start | Check that all dependencies are installed: `npm install` then `npm run tauri:dev` |

## Third-Party Notices
Tideflow bundles the official Typst CLI (currently v0.13.1) for macOS, Windows, and Linux so the app works offline out of the box. Typst is available under the MIT OR Apache-2.0 licenses; see the [Typst project](https://github.com/typst/typst) for details. Our release pipeline downloads the upstream archives, verifies their SHA256 digests, and repackages the binaries into the platform bundles.

LaTeX math rendering is powered by [MiTeX](https://github.com/mitex-rs/mitex), a LaTeX math parser and renderer for Typst. MiTeX is available under the Apache-2.0 license; see the MiTeX project for details.

## License
MIT – use, modify, distribute with attribution.

## Connect
Email: **b.denizkoca@gmail.com**
GitHub: [@BDenizKoca](https://github.com/BDenizKoca)

---
If you create anything cool with Tideflow PLEASE let me know!<|MERGE_RESOLUTION|>--- conflicted
+++ resolved
@@ -20,13 +20,8 @@
 * Clean, distraction‑lite editor (CodeMirror 6)
 * 12 beautiful themes; Default, Minimal, Compact, Elegant, Technical, Magazine, Academic, Creative, Modern, Serif, Notebook, Dark
 * Academic writing support with bibliography management (BibTeX/.bib & Hayagriva/.yml) with Pandoc-style citations
-<<<<<<< HEAD
-* Multiple citation styless to choose; IEEE, APA, Chicago, MLA, Vancouver, and Harvard
+* Multiple citation styles to choose; IEEE, APA, Chicago, MLA, Vancouver, and Harvard
 * Full LaTeX math rendering support via MiTeX (inline `$...$` and display `$$...$$`)
-=======
-* Multiple citation styles to choose; IEEE, APA, Chicago, MLA, Vancouver, and Harvard
-* Full LaTeX math rendering support via mitex (inline `$...$` and display `$$...$$`)
->>>>>>> 3b86d5a0
 * Automatic Table of Contents, optional section numbering, and configurable cover page
 * Image paste, drag‑drop, and import dialogs
 * Full blockquote support with theme-appropriate backgrounds
